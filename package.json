{
	"name": "d2-groundstation-frontend",
	"version": "0.1.0",
	"private": true,
	"description": "The Groundstation Frontend for Daedalus2",
	"homepage": "./",
	"dependencies": {
		"@adobe/react-spectrum": "^3.2.0",
		"@fliegwerk/logsemts": "^0.1.3",
		"@spectrum-icons/illustrations": "^3.1.0",
		"@spectrum-icons/workflow": "^3.1.0",
		"leaflet": "^1.6.0",
		"randomcolor": "^0.6.2",
		"react": "^16.13.1",
		"react-dom": "^16.13.1",
		"react-leaflet": "^2.7.0",
		"react-router-dom": "^5.2.0",
		"recharts": "^1.8.5",
		"sockjs-client": "^1.5.0"
	},
	"devDependencies": {
		"@testing-library/jest-dom": "^4.2.4",
		"@testing-library/react": "^10.4.9",
		"@testing-library/user-event": "^7.1.2",
		"@types/jest": "^26.0.8",
		"@types/leaflet": "^1.5.17",
<<<<<<< HEAD
		"@types/node": "^12.0.0",
		"@types/randomcolor": "^0.5.5",
		"@types/react": "^16.9.0",
=======
		"@types/node": "^14.6.1",
		"@types/react": "^16.9.48",
>>>>>>> e023c581
		"@types/react-dom": "^16.9.0",
		"@types/react-leaflet": "^2.5.2",
		"@types/react-router-dom": "^5.1.5",
		"@types/recharts": "^1.8.14",
		"@types/socket.io-client": "^1.4.33",
		"@types/sockjs-client": "^1.1.1",
		"electron": "^9.1.2",
		"electron-builder": "^22.8.0",
		"eslint-config-prettier": "^6.11.0",
		"node-sass": "^4.14.1",
<<<<<<< HEAD
		"postcss-calc": "./node_modules_overrides/postcss-calc",
		"prettier": "^2.0.5",
=======
		"prettier": "^2.1.1",
>>>>>>> e023c581
		"react-scripts": "^3.4.3",
		"typedoc": "^0.18.0",
		"typescript": "^3.7.5"
	},
	"scripts": {
		"start": "react-scripts start",
		"build": "react-scripts build",
		"build:docs": "typedoc --options typedoc.json",
		"build:electron": "npm run build && electron build/electron.js",
		"test": "react-scripts test",
		"test:coverage": "react-scripts test --coverage --watchAll=false",
		"prettier": "prettier --write package.json \"src/**/*{.ts,.tsx,.js,.jsx,.html,.css,.scss}\"",
		"prettier:ci": "prettier package.json \"src/**/*{.ts,.tsx,.js,.jsx,.html,.css,.scss}\"",
		"ts": "tsc",
		"check": "npm run prettier && npm run ts && npm run test:coverage && npm run build && npm run build:docs",
		"electron:win": "electron-builder --win --x64",
		"electron:mac": "electron-builder --mac",
		"electron:linux": "electron-builder --linux",
		"package:win": "npm run build && npm run electron:win",
		"package:mac": "npm run build && npm run electron:mac",
		"package:linux": "npm run build && npm run electron:linux",
		"package:all": "npm run package:win; npm run package:mac; npm run package:linux"
	},
	"author": {
		"name": "wuespace",
		"email": "kontakt@wuespace.de",
		"url": "https://gitlab2.informatik.uni-wuerzburg.de/wuespace/d2-groundstation/frontend"
	},
	"contributors": [
		{
			"name": "Pablo Klaschka",
			"email": "pablo.klaschka@stud-mail.uni-wuerzburg.de",
			"url": "https://gitlab2.informatik.uni-wuerzburg.de/wuespace/d2-groundstation/frontend"
		},
		{
			"name": "Jan Tischhöfer",
			"email": "jan.tischhoefer@stud-mail.uni-wuerzburg.de",
			"url": "https://gitlab2.informatik.uni-wuerzburg.de/wuespace/d2-groundstation/frontend"
		},
		{
			"name": "Ludwig Richter",
			"email": "ludwig.richter@stud-mail.uni-wuerzburg.de",
			"url": "https://gitlab2.informatik.uni-wuerzburg.de/wuespace/d2-groundstation/frontend"
		}
	],
	"eslintConfig": {
		"extends": "react-app"
	},
	"browserslist": {
		"production": [
			">0.2%",
			"not dead",
			"not op_mini all"
		],
		"development": [
			"last 1 chrome version",
			"last 1 firefox version",
			"last 1 safari version"
		]
	},
	"build": {
		"productName": "G2-Groundstation-Frontend",
		"appId": "com.wuespace.groundstation-frontend",
		"files": [
			"build/**/*",
			"node_modules/**/*"
		],
		"directories": {
			"buildResources": "resources",
			"output": "release"
		},
		"win": {
			"target": [
				"portable",
				"nsis"
			]
		},
		"mac": {
			"category": "public.app-category.utilities",
			"target": [
				"zip"
			]
		},
		"linux": {
			"category": "Utility",
			"target": [
				"AppImage"
			]
		}
	}
}<|MERGE_RESOLUTION|>--- conflicted
+++ resolved
@@ -24,14 +24,8 @@
 		"@testing-library/user-event": "^7.1.2",
 		"@types/jest": "^26.0.8",
 		"@types/leaflet": "^1.5.17",
-<<<<<<< HEAD
-		"@types/node": "^12.0.0",
-		"@types/randomcolor": "^0.5.5",
-		"@types/react": "^16.9.0",
-=======
 		"@types/node": "^14.6.1",
 		"@types/react": "^16.9.48",
->>>>>>> e023c581
 		"@types/react-dom": "^16.9.0",
 		"@types/react-leaflet": "^2.5.2",
 		"@types/react-router-dom": "^5.1.5",
@@ -42,12 +36,8 @@
 		"electron-builder": "^22.8.0",
 		"eslint-config-prettier": "^6.11.0",
 		"node-sass": "^4.14.1",
-<<<<<<< HEAD
 		"postcss-calc": "./node_modules_overrides/postcss-calc",
-		"prettier": "^2.0.5",
-=======
 		"prettier": "^2.1.1",
->>>>>>> e023c581
 		"react-scripts": "^3.4.3",
 		"typedoc": "^0.18.0",
 		"typescript": "^3.7.5"
