--- conflicted
+++ resolved
@@ -1,12 +1,6 @@
-<<<<<<< HEAD
 import { Flex, Heading, ProgressCircle } from '@adobe/react-spectrum';
 import { useDependencyTimeout } from '../../hooks';
 import { Undefinable } from '../../lib';
-=======
-import { ReactNode } from 'react';
-import { Flex, Heading, ProgressCircle } from '@adobe/react-spectrum';
-import { useDependencyTimeout } from '../../hooks';
->>>>>>> 14bcfe44
 
 /**
  * React Props of {@link LoadingIndicator}
@@ -32,14 +26,10 @@
 	 * </LoadingIndicator>
 	 * ```
 	 */
-<<<<<<< HEAD
 	children: /**
 	 * @param dependencies - the defined dependencies passed through from
 	 * {@link LoadingIndicatorProps.dependencies}
-	 */ (...dependencies: [...T]) => JSX.Element;
-=======
-	children: () => ReactNode;
->>>>>>> 14bcfe44
+	 */ (...dependencies: [...T]) => JSX.Element | string | number | null;
 
 	/**
 	 * The dependencies to check if some of them are undefined.
@@ -87,7 +77,6 @@
 		return children(...dependencies);
 	}
 
-<<<<<<< HEAD
 	return (
 		<Flex
 			width="100%"
@@ -100,7 +89,4 @@
 			<Heading level={2}>Loading…</Heading>
 		</Flex>
 	);
-=======
-	return <>{children()}</>;
->>>>>>> 14bcfe44
 }